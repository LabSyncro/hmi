--- conflicted
+++ resolved
@@ -51,17 +51,10 @@
           sudo dpkg --add-architecture arm64
           # Limit existing repos to AMD64 so apt doesn't fetch arm packages from them
           if [ -f /etc/apt/sources.list ]; then
-<<<<<<< HEAD
             sudo sed -i -E 's/^deb (https?:.*)/deb [arch=amd64] \1/' /etc/apt/sources.list
           fi
           for f in /etc/apt/sources.list.d/*.list; do
             sudo sed -i -E 's/^deb (https?:.*)/deb [arch=amd64] \1/' "$f"
-=======
-            sudo sed -i 's/^deb \(http.*\)/deb [arch=amd64] \1/' /etc/apt/sources.list
-          fi
-          for f in /etc/apt/sources.list.d/*.list; do
-            sudo sed -i 's/^deb \(http.*\)/deb [arch=amd64] \1/' "$f"
->>>>>>> d57f5231
           done
           for f in /etc/apt/sources.list.d/*.sources; do
             sudo grep -q '^Architectures:' "$f" || sudo sed -i '/^Types: deb$/a Architectures: amd64' "$f"
