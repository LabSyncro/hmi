name: "Build and Publish"

on:
  workflow_dispatch:
    inputs:
      version:
        description: "Version number for this release"
        required: true
        default: "0.1.0"
      prerelease:
        description: "Is this a prerelease?"
        type: boolean
        default: false

jobs:
  publish-tauri:
    permissions:
      contents: write
      packages: write
    env:
      POSTGRES_HOST: ${{ secrets.POSTGRES_HOST }}
      POSTGRES_PORT: ${{ secrets.POSTGRES_PORT }}
      POSTGRES_USER: ${{ secrets.POSTGRES_USER }}
      POSTGRES_PASSWORD: ${{ secrets.POSTGRES_PASSWORD }}
      POSTGRES_DB: ${{ secrets.POSTGRES_DB }}
      POSTGRES_MAX_CONNECTIONS: ${{ secrets.POSTGRES_MAX_CONNECTIONS || 5 }}
      VITE_API_BASE_URL: ${{ secrets.VITE_API_BASE_URL }}
    runs-on: ubuntu-22.04
    steps:
      - uses: actions/checkout@v4

      - name: Setup Bun
        uses: oven-sh/setup-bun@v2
        with:
          bun-version: latest

      - name: Install Rust stable
        uses: dtolnay/rust-toolchain@stable

      - name: Add ARM64 Rust target
        run: rustup target add aarch64-unknown-linux-gnu

      - name: Cache Rust dependencies
        uses: Swatinem/rust-cache@v2
        with:
          workspaces: src-tauri
          cache-on-failure: true

      - name: Install Tauri dependencies for Debian
        run: |
          sudo dpkg --add-architecture arm64
          sudo apt update
          sudo apt install -y \
            libwebkit2gtk-4.1-dev \
            libgtk-3-dev \
            build-essential \
            curl \
            wget \
            file \
            libxdo-dev \
            libssl-dev \
            libayatana-appindicator3-dev \
            librsvg2-dev \
<<<<<<< HEAD
            gcc-aarch64-linux-gnu \
            libwebkit2gtk-4.1-dev:arm64 \
            libgtk-3-dev:arm64 \
            libayatana-appindicator3-dev:arm64 \
            librsvg2-dev:arm64 \
            libssl-dev:arm64 \
            libxdo-dev:arm64
=======
            gcc-aarch64-linux-gnu
>>>>>>> 66c9d8ac

      - name: Install frontend dependencies
        run: bun install

      - name: Build Tauri App for AMD64
        uses: tauri-apps/tauri-action@v0
        env:
          GITHUB_TOKEN: ${{ secrets.GITHUB_TOKEN }}
        with:
          tagName: v${{ github.event.inputs.version }}
          releaseName: "App v${{ github.event.inputs.version }} for Debian"
          releaseBody: "Release for Linux Debian. Download and install the package for your Debian system."
          releaseDraft: false
          prerelease: ${{ github.event.inputs.prerelease }}

      - name: Package for Debian
        run: |
          mkdir -p dist
          # Get system architecture to use in package name
          ARCH=$(dpkg --print-architecture)
          cp src-tauri/target/release/bundle/deb/*.deb dist/app-${{ github.event.inputs.version }}-debian-${ARCH}.deb

          # Check if AppImage directory exists AND if we're not on ARM architecture
          # AppImage creation is skipped on ARM due to issues with linuxdeploy
          if [ -d "src-tauri/target/release/bundle/appimage" ] && [ "$ARCH" != "arm64" ]; then
            if [ -f "src-tauri/target/release/bundle/appimage/*.AppImage" ]; then
              cp src-tauri/target/release/bundle/appimage/*.AppImage dist/app-${{ github.event.inputs.version }}-debian-${ARCH}.AppImage
              echo "AppImage bundle created and copied to dist/"
            else
              echo "No AppImage files found in the bundle directory, skipping..."
            fi
          else
            echo "Skipping AppImage packaging for ARM architecture or missing AppImage directory"
          fi

      - name: Archive AMD64 build
        run: |
          tar -czf tauri-amd64.tar.gz dist src-tauri/target/release/hmi

      - name: Upload AMD64 artifact
        uses: actions/upload-artifact@v4
        with:
          name: tauri-amd64
          path: tauri-amd64.tar.gz

      - name: Build Tauri App for ARM64
        uses: tauri-apps/tauri-action@v0
        env:
          GITHUB_TOKEN: ${{ secrets.GITHUB_TOKEN }}
          PKG_CONFIG_ALLOW_CROSS: "1"
<<<<<<< HEAD
          PKG_CONFIG_PATH: "/usr/lib/aarch64-linux-gnu/pkgconfig"
          PKG_CONFIG_SYSROOT_DIR: "/"
=======
>>>>>>> 66c9d8ac
          CARGO_TARGET_AARCH64_UNKNOWN_LINUX_GNU_LINKER: "aarch64-linux-gnu-gcc"
        with:
          args: "--target aarch64-unknown-linux-gnu"
          useCross: true
          tagName: v${{ github.event.inputs.version }}
          releaseName: "App v${{ github.event.inputs.version }} for Debian"
          releaseBody: "Release for Linux Debian. Download and install the package for your Debian system."
          releaseDraft: false
          prerelease: ${{ github.event.inputs.prerelease }}

      - name: Archive ARM64 build
        run: |
          tar -czf tauri-arm64.tar.gz dist src-tauri/target/aarch64-unknown-linux-gnu/release/hmi

      - name: Upload ARM64 artifact
        uses: actions/upload-artifact@v4
        with:
          name: tauri-arm64
          path: tauri-arm64.tar.gz
      - name: Upload Release Assets
        uses: softprops/action-gh-release@v1
        with:
          files: dist/*
          tag_name: v${{ github.event.inputs.version }}
          draft: false
          prerelease: ${{ github.event.inputs.prerelease }}
        env:
          GITHUB_TOKEN: ${{ secrets.GITHUB_TOKEN }}

      - name: Login to GitHub Container Registry
        uses: docker/login-action@v3
        with:
          registry: ghcr.io
          username: ${{ github.actor }}
          password: ${{ secrets.GITHUB_TOKEN }}

      - name: Set up QEMU
        uses: docker/setup-qemu-action@v3

      - name: Set up Docker Buildx
        uses: docker/setup-buildx-action@v3

      - name: Prepare Docker repo name
        run: echo "REPO_LOWERCASE=$(echo ${{ github.repository }} | tr '[:upper:]' '[:lower:]')" >> $GITHUB_ENV

      - name: Download AMD64 artifact
        uses: actions/download-artifact@v4
        with:
          name: tauri-amd64
          path: ./docker-artifacts/amd64

      - name: Download ARM64 artifact
        uses: actions/download-artifact@v4
        with:
          name: tauri-arm64
          path: ./docker-artifacts/arm64

      - name: Build and push multi-arch Docker image
        uses: docker/build-push-action@v5
        with:
          context: .
          push: true
          platforms: linux/amd64,linux/arm64
          build-args: |
            DEBIAN_VERSION=bookworm
            BUILDKIT_INLINE_CACHE=1
          tags: |
            ghcr.io/${{ env.REPO_LOWERCASE }}/app:latest
            ghcr.io/${{ env.REPO_LOWERCASE }}/app:${{ github.event.inputs.version }}
          cache-from: |
            type=gha
          cache-to: |
            type=gha,mode=max<|MERGE_RESOLUTION|>--- conflicted
+++ resolved
@@ -61,7 +61,6 @@
             libssl-dev \
             libayatana-appindicator3-dev \
             librsvg2-dev \
-<<<<<<< HEAD
             gcc-aarch64-linux-gnu \
             libwebkit2gtk-4.1-dev:arm64 \
             libgtk-3-dev:arm64 \
@@ -69,9 +68,6 @@
             librsvg2-dev:arm64 \
             libssl-dev:arm64 \
             libxdo-dev:arm64
-=======
-            gcc-aarch64-linux-gnu
->>>>>>> 66c9d8ac
 
       - name: Install frontend dependencies
         run: bun install
@@ -122,11 +118,8 @@
         env:
           GITHUB_TOKEN: ${{ secrets.GITHUB_TOKEN }}
           PKG_CONFIG_ALLOW_CROSS: "1"
-<<<<<<< HEAD
           PKG_CONFIG_PATH: "/usr/lib/aarch64-linux-gnu/pkgconfig"
           PKG_CONFIG_SYSROOT_DIR: "/"
-=======
->>>>>>> 66c9d8ac
           CARGO_TARGET_AARCH64_UNKNOWN_LINUX_GNU_LINKER: "aarch64-linux-gnu-gcc"
         with:
           args: "--target aarch64-unknown-linux-gnu"
