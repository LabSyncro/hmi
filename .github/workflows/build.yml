name: "Build and Publish"

on:
  workflow_dispatch:
    inputs:
      version:
        description: "Version number for this release"
        required: true
        default: "0.1.0"
      prerelease:
        description: "Is this a prerelease?"
        type: boolean
        default: false

jobs:
  publish-tauri:
    permissions:
      contents: write
      packages: write
    env:
      POSTGRES_HOST: ${{ secrets.POSTGRES_HOST }}
      POSTGRES_PORT: ${{ secrets.POSTGRES_PORT }}
      POSTGRES_USER: ${{ secrets.POSTGRES_USER }}
      POSTGRES_PASSWORD: ${{ secrets.POSTGRES_PASSWORD }}
      POSTGRES_DB: ${{ secrets.POSTGRES_DB }}
      POSTGRES_MAX_CONNECTIONS: ${{ secrets.POSTGRES_MAX_CONNECTIONS || 5 }}
      VITE_API_BASE_URL: ${{ secrets.VITE_API_BASE_URL }}
    runs-on: ubuntu-22.04
    steps:
      - uses: actions/checkout@v4

      - name: Setup Bun
        uses: oven-sh/setup-bun@v2
        with:
          bun-version: latest

      - name: Install Rust stable
        uses: dtolnay/rust-toolchain@stable

      - name: Add ARM64 Rust target
        run: rustup target add aarch64-unknown-linux-gnu


      - name: Cache Rust dependencies
        uses: Swatinem/rust-cache@v2
        with:
          workspaces: src-tauri
          cache-on-failure: true

      - name: Install Tauri dependencies for Debian
        run: |
          sudo rm -f /etc/apt/sources.list.d/* /etc/apt/sources.list /etc/apt/apt-mirrors.txt
          . /etc/os-release
          CODENAME=${UBUNTU_CODENAME:-$(lsb_release -sc)}
          sudo tee /etc/apt/sources.list.d/ubuntu-amd64.list >/dev/null <<EOF
          deb [arch=amd64] http://archive.ubuntu.com/ubuntu $CODENAME main restricted universe multiverse
          deb [arch=amd64] http://archive.ubuntu.com/ubuntu $CODENAME-updates main restricted universe multiverse
          deb [arch=amd64] http://archive.ubuntu.com/ubuntu $CODENAME-backports main restricted universe multiverse
          deb [arch=amd64] http://security.ubuntu.com/ubuntu $CODENAME-security main restricted universe multiverse
          EOF
          sudo apt-get update
          sudo apt-get install -y \
            libwebkit2gtk-4.1-dev \
            libgtk-3-dev \
            gir1.2-soup-3.0 \
            libsoup-3.0-dev \
            pkgconf \
            build-essential \
            curl \
            wget \
            file \
            libxdo-dev \
            libssl-dev \
            libayatana-appindicator3-dev \
            librsvg2-dev

      - name: Install ARM64 dependencies
        run: |
          sudo dpkg --add-architecture arm64
          . /etc/os-release
          CODENAME=${UBUNTU_CODENAME:-$(lsb_release -sc)}
          sudo tee /etc/apt/sources.list.d/ubuntu-arm64.list >/dev/null <<EOF
          deb [arch=arm64] http://ports.ubuntu.com/ubuntu-ports $CODENAME main restricted universe multiverse
          deb [arch=arm64] http://ports.ubuntu.com/ubuntu-ports $CODENAME-updates main restricted universe multiverse
          deb [arch=arm64] http://ports.ubuntu.com/ubuntu-ports $CODENAME-backports main restricted universe multiverse
          deb [arch=arm64] http://ports.ubuntu.com/ubuntu-ports $CODENAME-security main restricted universe multiverse
          EOF
          sudo apt-get update
          sudo apt-get install -y --no-install-recommends \
            libwebkit2gtk-4.1-dev:arm64 \
            libgtk-3-dev:arm64 \
            gir1.2-soup-3.0:arm64 \
            libsoup-3.0-dev:arm64 \
            libayatana-appindicator3-dev:arm64 \
            librsvg2-dev:arm64 \
            libssl-dev:arm64 \
            libxdo-dev:arm64 \
            xz-utils

      - name: Install frontend dependencies
        run: bun install

      - name: Build Tauri App for AMD64
        env:
          GITHUB_TOKEN: ${{ secrets.GITHUB_TOKEN }}
<<<<<<< HEAD
        run: |
          export PKG_CONFIG_PATH=/usr/lib/x86_64-linux-gnu/pkgconfig:/usr/share/pkgconfig
          export PKG_CONFIG_LIBDIR=/usr/lib/x86_64-linux-gnu/pkgconfig:/usr/share/pkgconfig
=======
          PKG_CONFIG_PATH: /usr/lib/x86_64-linux-gnu/pkgconfig:/usr/share/pkgconfig
          PKG_CONFIG_LIBDIR: /usr/lib/x86_64-linux-gnu/pkgconfig:/usr/share/pkgconfig
        run: |
>>>>>>> 58f29145
          bun run tauri build -- --verbose

      - name: Package for Debian
        run: |
          mkdir -p dist
          ARCH=$(dpkg --print-architecture)
          cp src-tauri/target/release/bundle/deb/*.deb "dist/app-${{ github.event.inputs.version }}-debian-${ARCH}.deb"
          if [ -d src-tauri/target/release/bundle/appimage ] && [ "$ARCH" != "arm64" ]; then
            cp src-tauri/target/release/bundle/appimage/*.AppImage \
              "dist/app-${{ github.event.inputs.version }}-debian-${ARCH}.AppImage" || true
          else
            echo "Skipping AppImage packaging for ARM architecture or missing directory"
          fi

      - name: Archive AMD64 build
        run: |
          tar -czf tauri-amd64.tar.gz dist src-tauri/target/release/hmi

      - name: Upload AMD64 artifact
        uses: actions/upload-artifact@v4
        with:
          name: tauri-amd64
          path: tauri-amd64.tar.gz

      - name: Clean build artifacts
        run: cargo clean --manifest-path src-tauri/Cargo.toml

      - name: Build Tauri App for ARM64
        env:
          GITHUB_TOKEN: ${{ secrets.GITHUB_TOKEN }}
          PKG_CONFIG_ALLOW_CROSS: '1'
          PKG_CONFIG_PATH: /usr/lib/aarch64-linux-gnu/pkgconfig:/usr/share/pkgconfig
          PKG_CONFIG_LIBDIR: /usr/lib/aarch64-linux-gnu/pkgconfig:/usr/share/pkgconfig
        run: |
          export PKG_CONFIG_PATH=/usr/lib/aarch64-linux-gnu/pkgconfig:/usr/share/pkgconfig
          export PKG_CONFIG_LIBDIR=/usr/lib/aarch64-linux-gnu/pkgconfig:/usr/share/pkgconfig
          bun run tauri build --target aarch64-unknown-linux-gnu -- --verbose

      - name: Archive ARM64 build
        run: |
          tar -czf tauri-arm64.tar.gz dist src-tauri/target/aarch64-unknown-linux-gnu/release/hmi

      - name: Upload ARM64 artifact
        uses: actions/upload-artifact@v4
        with:
          name: tauri-arm64
          path: tauri-arm64.tar.gz
      - name: Upload Release Assets
        uses: softprops/action-gh-release@v1
        with:
          files: dist/*
          tag_name: v${{ github.event.inputs.version }}
          draft: false
          prerelease: ${{ github.event.inputs.prerelease }}
        env:
          GITHUB_TOKEN: ${{ secrets.GITHUB_TOKEN }}

      - name: Login to GitHub Container Registry
        uses: docker/login-action@v3
        with:
          registry: ghcr.io
          username: ${{ github.actor }}
          password: ${{ secrets.GITHUB_TOKEN }}

      - name: Set up QEMU
        uses: docker/setup-qemu-action@v3

      - name: Set up Docker Buildx
        uses: docker/setup-buildx-action@v3

      - name: Prepare Docker repo name
        run: echo "REPO_LOWERCASE=$(echo ${{ github.repository }} | tr '[:upper:]' '[:lower:]')" >> $GITHUB_ENV

      - name: Download AMD64 artifact
        uses: actions/download-artifact@v4
        with:
          name: tauri-amd64
          path: ./docker-artifacts/amd64

      - name: Download ARM64 artifact
        uses: actions/download-artifact@v4
        with:
          name: tauri-arm64
          path: ./docker-artifacts/arm64

      - name: Build and push multi-arch Docker image
        uses: docker/build-push-action@v5
        with:
          context: .
          push: true
          platforms: linux/amd64,linux/arm64
          build-args: |
            DEBIAN_VERSION=bookworm
            BUILDKIT_INLINE_CACHE=1
          tags: |
            ghcr.io/${{ env.REPO_LOWERCASE }}/app:latest
            ghcr.io/${{ env.REPO_LOWERCASE }}/app:${{ github.event.inputs.version }}
          cache-from: |
            type=gha
          cache-to: |
            type=gha,mode=max<|MERGE_RESOLUTION|>--- conflicted
+++ resolved
@@ -103,15 +103,9 @@
       - name: Build Tauri App for AMD64
         env:
           GITHUB_TOKEN: ${{ secrets.GITHUB_TOKEN }}
-<<<<<<< HEAD
         run: |
           export PKG_CONFIG_PATH=/usr/lib/x86_64-linux-gnu/pkgconfig:/usr/share/pkgconfig
           export PKG_CONFIG_LIBDIR=/usr/lib/x86_64-linux-gnu/pkgconfig:/usr/share/pkgconfig
-=======
-          PKG_CONFIG_PATH: /usr/lib/x86_64-linux-gnu/pkgconfig:/usr/share/pkgconfig
-          PKG_CONFIG_LIBDIR: /usr/lib/x86_64-linux-gnu/pkgconfig:/usr/share/pkgconfig
-        run: |
->>>>>>> 58f29145
           bun run tauri build -- --verbose
 
       - name: Package for Debian
