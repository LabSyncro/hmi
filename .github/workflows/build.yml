name: "Build and Publish"

on:
  workflow_dispatch:
    inputs:
      version:
        description: "Version number for this release"
        required: true
        default: "0.1.0"
      prerelease:
        description: "Is this a prerelease?"
        type: boolean
        default: false

jobs:
  publish-tauri:
    permissions:
      contents: write
      packages: write
    env:
      POSTGRES_HOST: ${{ secrets.POSTGRES_HOST }}
      POSTGRES_PORT: ${{ secrets.POSTGRES_PORT }}
      POSTGRES_USER: ${{ secrets.POSTGRES_USER }}
      POSTGRES_PASSWORD: ${{ secrets.POSTGRES_PASSWORD }}
      POSTGRES_DB: ${{ secrets.POSTGRES_DB }}
      POSTGRES_MAX_CONNECTIONS: ${{ secrets.POSTGRES_MAX_CONNECTIONS || 5 }}
      VITE_API_BASE_URL: ${{ secrets.VITE_API_BASE_URL }}
    runs-on: ubuntu-22.04
    steps:
      - uses: actions/checkout@v4

      - name: Setup Bun
        uses: oven-sh/setup-bun@v2
        with:
          bun-version: latest

      - name: Install Rust stable
        uses: dtolnay/rust-toolchain@stable

      - name: Add ARM64 Rust target
        run: rustup target add aarch64-unknown-linux-gnu

      - name: Cache Rust dependencies
        uses: Swatinem/rust-cache@v2
        with:
          workspaces: src-tauri
          cache-on-failure: true

      - name: Install Tauri dependencies for Debian
        run: |
          sudo dpkg --add-architecture arm64
<<<<<<< HEAD
          sudo rm -f /etc/apt/sources.list.d/*.sources
          . /etc/os-release
          CODENAME=${UBUNTU_CODENAME:-$(lsb_release -sc)}
          sudo tee /etc/apt/sources.list.d/ubuntu-amd64.list >/dev/null <<EOF
          deb [arch=amd64] http://archive.ubuntu.com/ubuntu $CODENAME main restricted universe multiverse
          deb [arch=amd64] http://archive.ubuntu.com/ubuntu $CODENAME-updates main restricted universe multiverse
          deb [arch=amd64] http://archive.ubuntu.com/ubuntu $CODENAME-backports main restricted universe multiverse
          deb [arch=amd64] http://security.ubuntu.com/ubuntu $CODENAME-security main restricted universe multiverse
          EOF
          sudo tee /etc/apt/sources.list.d/ubuntu-ports.list >/dev/null <<EOF
          deb [arch=arm64] http://ports.ubuntu.com/ubuntu-ports $CODENAME main restricted universe multiverse
          deb [arch=arm64] http://ports.ubuntu.com/ubuntu-ports $CODENAME-updates main restricted universe multiverse
          deb [arch=arm64] http://ports.ubuntu.com/ubuntu-ports $CODENAME-security main restricted universe multiverse
=======
          # Restrict all existing repositories to amd64
          for f in /etc/apt/sources.list /etc/apt/sources.list.d/*.list; do
            [ -f "$f" ] || continue
            sudo sed -i -E 's/^deb(\s+\[.*\])?\s+(https?:.*)/deb [arch=amd64] \2/' "$f"
          done
          for f in /etc/apt/sources.list.d/*.sources; do
            sudo grep -q '^Architectures:' "$f" || \
              sudo sed -i '/^Types: deb$/a Architectures: amd64' "$f"
          done
          # Add Ubuntu ports repository for ARM packages
          sudo tee /etc/apt/sources.list.d/ubuntu-ports.list >/dev/null <<'EOF'
          deb [arch=arm64] http://ports.ubuntu.com/ubuntu-ports jammy main restricted universe multiverse
          deb [arch=arm64] http://ports.ubuntu.com/ubuntu-ports jammy-updates main restricted universe multiverse
          deb [arch=arm64] http://ports.ubuntu.com/ubuntu-ports jammy-security main restricted universe multiverse
>>>>>>> 355740bd
          EOF
          sudo apt-get update
          sudo apt-get install -y \
            libwebkit2gtk-4.1-dev \
            libgtk-3-dev \
            build-essential \
            curl \
            wget \
            file \
            libxdo-dev \
            libssl-dev \
            libayatana-appindicator3-dev \
            librsvg2-dev \
            gcc-aarch64-linux-gnu \
            libwebkit2gtk-4.1-dev:arm64 \
            libgtk-3-dev:arm64 \
            libayatana-appindicator3-dev:arm64 \
            librsvg2-dev:arm64 \
            libssl-dev:arm64 \
            libxdo-dev:arm64

      - name: Install frontend dependencies
        run: bun install

      - name: Build Tauri App for AMD64
        uses: tauri-apps/tauri-action@v0
        env:
          GITHUB_TOKEN: ${{ secrets.GITHUB_TOKEN }}
        with:
          tagName: v${{ github.event.inputs.version }}
          releaseName: "App v${{ github.event.inputs.version }} for Debian"
          releaseBody: "Release for Linux Debian. Download and install the package for your Debian system."
          releaseDraft: false
          prerelease: ${{ github.event.inputs.prerelease }}

      - name: Package for Debian
        run: |
          mkdir -p dist
          # Get system architecture to use in package name
          ARCH=$(dpkg --print-architecture)
          cp src-tauri/target/release/bundle/deb/*.deb dist/app-${{ github.event.inputs.version }}-debian-${ARCH}.deb

          # Check if AppImage directory exists AND if we're not on ARM architecture
          # AppImage creation is skipped on ARM due to issues with linuxdeploy
          if [ -d "src-tauri/target/release/bundle/appimage" ] && [ "$ARCH" != "arm64" ]; then
            if [ -f "src-tauri/target/release/bundle/appimage/*.AppImage" ]; then
              cp src-tauri/target/release/bundle/appimage/*.AppImage dist/app-${{ github.event.inputs.version }}-debian-${ARCH}.AppImage
              echo "AppImage bundle created and copied to dist/"
            else
              echo "No AppImage files found in the bundle directory, skipping..."
            fi
          else
            echo "Skipping AppImage packaging for ARM architecture or missing AppImage directory"
          fi

      - name: Archive AMD64 build
        run: |
          tar -czf tauri-amd64.tar.gz dist src-tauri/target/release/hmi

      - name: Upload AMD64 artifact
        uses: actions/upload-artifact@v4
        with:
          name: tauri-amd64
          path: tauri-amd64.tar.gz

      - name: Build Tauri App for ARM64
        uses: tauri-apps/tauri-action@v0
        env:
          GITHUB_TOKEN: ${{ secrets.GITHUB_TOKEN }}
          PKG_CONFIG_ALLOW_CROSS: "1"
          PKG_CONFIG_PATH: "/usr/lib/aarch64-linux-gnu/pkgconfig"
          PKG_CONFIG_SYSROOT_DIR: "/"
          CARGO_TARGET_AARCH64_UNKNOWN_LINUX_GNU_LINKER: "aarch64-linux-gnu-gcc"
        with:
          args: "--target aarch64-unknown-linux-gnu"
          useCross: true
          tagName: v${{ github.event.inputs.version }}
          releaseName: "App v${{ github.event.inputs.version }} for Debian"
          releaseBody: "Release for Linux Debian. Download and install the package for your Debian system."
          releaseDraft: false
          prerelease: ${{ github.event.inputs.prerelease }}

      - name: Archive ARM64 build
        run: |
          tar -czf tauri-arm64.tar.gz dist src-tauri/target/aarch64-unknown-linux-gnu/release/hmi

      - name: Upload ARM64 artifact
        uses: actions/upload-artifact@v4
        with:
          name: tauri-arm64
          path: tauri-arm64.tar.gz
      - name: Upload Release Assets
        uses: softprops/action-gh-release@v1
        with:
          files: dist/*
          tag_name: v${{ github.event.inputs.version }}
          draft: false
          prerelease: ${{ github.event.inputs.prerelease }}
        env:
          GITHUB_TOKEN: ${{ secrets.GITHUB_TOKEN }}

      - name: Login to GitHub Container Registry
        uses: docker/login-action@v3
        with:
          registry: ghcr.io
          username: ${{ github.actor }}
          password: ${{ secrets.GITHUB_TOKEN }}

      - name: Set up QEMU
        uses: docker/setup-qemu-action@v3

      - name: Set up Docker Buildx
        uses: docker/setup-buildx-action@v3

      - name: Prepare Docker repo name
        run: echo "REPO_LOWERCASE=$(echo ${{ github.repository }} | tr '[:upper:]' '[:lower:]')" >> $GITHUB_ENV

      - name: Download AMD64 artifact
        uses: actions/download-artifact@v4
        with:
          name: tauri-amd64
          path: ./docker-artifacts/amd64

      - name: Download ARM64 artifact
        uses: actions/download-artifact@v4
        with:
          name: tauri-arm64
          path: ./docker-artifacts/arm64

      - name: Build and push multi-arch Docker image
        uses: docker/build-push-action@v5
        with:
          context: .
          push: true
          platforms: linux/amd64,linux/arm64
          build-args: |
            DEBIAN_VERSION=bookworm
            BUILDKIT_INLINE_CACHE=1
          tags: |
            ghcr.io/${{ env.REPO_LOWERCASE }}/app:latest
            ghcr.io/${{ env.REPO_LOWERCASE }}/app:${{ github.event.inputs.version }}
          cache-from: |
            type=gha
          cache-to: |
            type=gha,mode=max<|MERGE_RESOLUTION|>--- conflicted
+++ resolved
@@ -49,7 +49,6 @@
       - name: Install Tauri dependencies for Debian
         run: |
           sudo dpkg --add-architecture arm64
-<<<<<<< HEAD
           sudo rm -f /etc/apt/sources.list.d/*.sources
           . /etc/os-release
           CODENAME=${UBUNTU_CODENAME:-$(lsb_release -sc)}
@@ -63,22 +62,6 @@
           deb [arch=arm64] http://ports.ubuntu.com/ubuntu-ports $CODENAME main restricted universe multiverse
           deb [arch=arm64] http://ports.ubuntu.com/ubuntu-ports $CODENAME-updates main restricted universe multiverse
           deb [arch=arm64] http://ports.ubuntu.com/ubuntu-ports $CODENAME-security main restricted universe multiverse
-=======
-          # Restrict all existing repositories to amd64
-          for f in /etc/apt/sources.list /etc/apt/sources.list.d/*.list; do
-            [ -f "$f" ] || continue
-            sudo sed -i -E 's/^deb(\s+\[.*\])?\s+(https?:.*)/deb [arch=amd64] \2/' "$f"
-          done
-          for f in /etc/apt/sources.list.d/*.sources; do
-            sudo grep -q '^Architectures:' "$f" || \
-              sudo sed -i '/^Types: deb$/a Architectures: amd64' "$f"
-          done
-          # Add Ubuntu ports repository for ARM packages
-          sudo tee /etc/apt/sources.list.d/ubuntu-ports.list >/dev/null <<'EOF'
-          deb [arch=arm64] http://ports.ubuntu.com/ubuntu-ports jammy main restricted universe multiverse
-          deb [arch=arm64] http://ports.ubuntu.com/ubuntu-ports jammy-updates main restricted universe multiverse
-          deb [arch=arm64] http://ports.ubuntu.com/ubuntu-ports jammy-security main restricted universe multiverse
->>>>>>> 355740bd
           EOF
           sudo apt-get update
           sudo apt-get install -y \
