--- conflicted
+++ resolved
@@ -49,25 +49,17 @@
       - name: Install Tauri dependencies for Debian
         run: |
           sudo dpkg --add-architecture arm64
-<<<<<<< HEAD
           # Limit existing repos to AMD64 so apt doesn't fetch arm packages from them
           sudo sed -i 's/^deb \(http.*\)/deb [arch=amd64] \1/' /etc/apt/sources.list
           for f in /etc/apt/sources.list.d/*.list; do sudo sed -i 's/^deb \(http.*\)/deb [arch=amd64] \1/' "$f"; done
-=======
->>>>>>> f003acd8
           # Add Ubuntu ports repository for ARM packages
           sudo tee /etc/apt/sources.list.d/ubuntu-ports.list >/dev/null <<'EOF'
           deb [arch=arm64] http://ports.ubuntu.com/ubuntu-ports jammy main restricted universe multiverse
           deb [arch=arm64] http://ports.ubuntu.com/ubuntu-ports jammy-updates main restricted universe multiverse
           deb [arch=arm64] http://ports.ubuntu.com/ubuntu-ports jammy-security main restricted universe multiverse
           EOF
-<<<<<<< HEAD
           sudo apt-get update
           sudo apt-get install -y \
-=======
-          sudo apt update
-          sudo apt install -y \
->>>>>>> f003acd8
             libwebkit2gtk-4.1-dev \
             libgtk-3-dev \
             build-essential \
