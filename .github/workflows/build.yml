--- conflicted
+++ resolved
@@ -109,10 +109,7 @@
         env:
           GITHUB_TOKEN: ${{ secrets.GITHUB_TOKEN }}
           PKG_CONFIG_ALLOW_CROSS: "1"
-<<<<<<< HEAD
           CARGO_TARGET_AARCH64_UNKNOWN_LINUX_GNU_LINKER: "aarch64-linux-gnu-gcc"
-=======
->>>>>>> 8df691e1
         with:
           args: "--target aarch64-unknown-linux-gnu"
           useCross: true
