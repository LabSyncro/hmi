name: "Build and Publish"

on:
  workflow_dispatch:
    inputs:
      version:
        description: "Version number for this release"
        required: true
        default: "0.1.0"
      prerelease:
        description: "Is this a prerelease?"
        type: boolean
        default: false

jobs:
  publish-tauri:
    permissions:
      contents: write
      packages: write
    env:
      POSTGRES_HOST: ${{ secrets.POSTGRES_HOST }}
      POSTGRES_PORT: ${{ secrets.POSTGRES_PORT }}
      POSTGRES_USER: ${{ secrets.POSTGRES_USER }}
      POSTGRES_PASSWORD: ${{ secrets.POSTGRES_PASSWORD }}
      POSTGRES_DB: ${{ secrets.POSTGRES_DB }}
      POSTGRES_MAX_CONNECTIONS: ${{ secrets.POSTGRES_MAX_CONNECTIONS || 5 }}
      VITE_API_BASE_URL: ${{ secrets.VITE_API_BASE_URL }}
    runs-on: ubuntu-22.04
    steps:
      - uses: actions/checkout@v4

      - name: Setup Bun
        uses: oven-sh/setup-bun@v2
        with:
          bun-version: latest

      - name: Install Rust stable
        uses: dtolnay/rust-toolchain@stable

      - name: Add ARM64 Rust target
        run: rustup target add aarch64-unknown-linux-gnu

      - name: Cache Rust dependencies
        uses: Swatinem/rust-cache@v2
        with:
          workspaces: src-tauri
          cache-on-failure: true

      - name: Install Tauri dependencies for Debian
        run: |
          sudo dpkg --add-architecture arm64
<<<<<<< HEAD
          # Add Ubuntu ports repository for ARM packages
          sudo tee /etc/apt/sources.list.d/ubuntu-ports.list >/dev/null <<'EOF'
          deb [arch=arm64] http://ports.ubuntu.com/ubuntu-ports jammy main restricted universe multiverse
          deb [arch=arm64] http://ports.ubuntu.com/ubuntu-ports jammy-updates main restricted universe multiverse
          deb [arch=arm64] http://ports.ubuntu.com/ubuntu-ports jammy-security main restricted universe multiverse
          EOF
=======
>>>>>>> 12c0cda3
          sudo apt update
          sudo apt install -y \
            libwebkit2gtk-4.1-dev \
            libgtk-3-dev \
            build-essential \
            curl \
            wget \
            file \
            libxdo-dev \
            libssl-dev \
            libayatana-appindicator3-dev \
            librsvg2-dev \
            gcc-aarch64-linux-gnu \
            libwebkit2gtk-4.1-dev:arm64 \
            libgtk-3-dev:arm64 \
            libayatana-appindicator3-dev:arm64 \
            librsvg2-dev:arm64 \
            libssl-dev:arm64 \
            libxdo-dev:arm64

      - name: Install frontend dependencies
        run: bun install

      - name: Build Tauri App for AMD64
        uses: tauri-apps/tauri-action@v0
        env:
          GITHUB_TOKEN: ${{ secrets.GITHUB_TOKEN }}
        with:
          tagName: v${{ github.event.inputs.version }}
          releaseName: "App v${{ github.event.inputs.version }} for Debian"
          releaseBody: "Release for Linux Debian. Download and install the package for your Debian system."
          releaseDraft: false
          prerelease: ${{ github.event.inputs.prerelease }}

      - name: Package for Debian
        run: |
          mkdir -p dist
          # Get system architecture to use in package name
          ARCH=$(dpkg --print-architecture)
          cp src-tauri/target/release/bundle/deb/*.deb dist/app-${{ github.event.inputs.version }}-debian-${ARCH}.deb

          # Check if AppImage directory exists AND if we're not on ARM architecture
          # AppImage creation is skipped on ARM due to issues with linuxdeploy
          if [ -d "src-tauri/target/release/bundle/appimage" ] && [ "$ARCH" != "arm64" ]; then
            if [ -f "src-tauri/target/release/bundle/appimage/*.AppImage" ]; then
              cp src-tauri/target/release/bundle/appimage/*.AppImage dist/app-${{ github.event.inputs.version }}-debian-${ARCH}.AppImage
              echo "AppImage bundle created and copied to dist/"
            else
              echo "No AppImage files found in the bundle directory, skipping..."
            fi
          else
            echo "Skipping AppImage packaging for ARM architecture or missing AppImage directory"
          fi

      - name: Archive AMD64 build
        run: |
          tar -czf tauri-amd64.tar.gz dist src-tauri/target/release/hmi

      - name: Upload AMD64 artifact
        uses: actions/upload-artifact@v4
        with:
          name: tauri-amd64
          path: tauri-amd64.tar.gz

      - name: Build Tauri App for ARM64
        uses: tauri-apps/tauri-action@v0
        env:
          GITHUB_TOKEN: ${{ secrets.GITHUB_TOKEN }}
          PKG_CONFIG_ALLOW_CROSS: "1"
          PKG_CONFIG_PATH: "/usr/lib/aarch64-linux-gnu/pkgconfig"
          PKG_CONFIG_SYSROOT_DIR: "/"
          CARGO_TARGET_AARCH64_UNKNOWN_LINUX_GNU_LINKER: "aarch64-linux-gnu-gcc"
        with:
          args: "--target aarch64-unknown-linux-gnu"
          useCross: true
          tagName: v${{ github.event.inputs.version }}
          releaseName: "App v${{ github.event.inputs.version }} for Debian"
          releaseBody: "Release for Linux Debian. Download and install the package for your Debian system."
          releaseDraft: false
          prerelease: ${{ github.event.inputs.prerelease }}

      - name: Archive ARM64 build
        run: |
          tar -czf tauri-arm64.tar.gz dist src-tauri/target/aarch64-unknown-linux-gnu/release/hmi

      - name: Upload ARM64 artifact
        uses: actions/upload-artifact@v4
        with:
          name: tauri-arm64
          path: tauri-arm64.tar.gz
      - name: Upload Release Assets
        uses: softprops/action-gh-release@v1
        with:
          files: dist/*
          tag_name: v${{ github.event.inputs.version }}
          draft: false
          prerelease: ${{ github.event.inputs.prerelease }}
        env:
          GITHUB_TOKEN: ${{ secrets.GITHUB_TOKEN }}

      - name: Login to GitHub Container Registry
        uses: docker/login-action@v3
        with:
          registry: ghcr.io
          username: ${{ github.actor }}
          password: ${{ secrets.GITHUB_TOKEN }}

      - name: Set up QEMU
        uses: docker/setup-qemu-action@v3

      - name: Set up Docker Buildx
        uses: docker/setup-buildx-action@v3

      - name: Prepare Docker repo name
        run: echo "REPO_LOWERCASE=$(echo ${{ github.repository }} | tr '[:upper:]' '[:lower:]')" >> $GITHUB_ENV

      - name: Download AMD64 artifact
        uses: actions/download-artifact@v4
        with:
          name: tauri-amd64
          path: ./docker-artifacts/amd64

      - name: Download ARM64 artifact
        uses: actions/download-artifact@v4
        with:
          name: tauri-arm64
          path: ./docker-artifacts/arm64

      - name: Build and push multi-arch Docker image
        uses: docker/build-push-action@v5
        with:
          context: .
          push: true
          platforms: linux/amd64,linux/arm64
          build-args: |
            DEBIAN_VERSION=bookworm
            BUILDKIT_INLINE_CACHE=1
          tags: |
            ghcr.io/${{ env.REPO_LOWERCASE }}/app:latest
            ghcr.io/${{ env.REPO_LOWERCASE }}/app:${{ github.event.inputs.version }}
          cache-from: |
            type=gha
          cache-to: |
            type=gha,mode=max<|MERGE_RESOLUTION|>--- conflicted
+++ resolved
@@ -49,15 +49,12 @@
       - name: Install Tauri dependencies for Debian
         run: |
           sudo dpkg --add-architecture arm64
-<<<<<<< HEAD
           # Add Ubuntu ports repository for ARM packages
           sudo tee /etc/apt/sources.list.d/ubuntu-ports.list >/dev/null <<'EOF'
           deb [arch=arm64] http://ports.ubuntu.com/ubuntu-ports jammy main restricted universe multiverse
           deb [arch=arm64] http://ports.ubuntu.com/ubuntu-ports jammy-updates main restricted universe multiverse
           deb [arch=arm64] http://ports.ubuntu.com/ubuntu-ports jammy-security main restricted universe multiverse
           EOF
-=======
->>>>>>> 12c0cda3
           sudo apt update
           sudo apt install -y \
             libwebkit2gtk-4.1-dev \
