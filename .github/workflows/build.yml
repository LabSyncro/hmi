--- conflicted
+++ resolved
@@ -49,7 +49,6 @@
       - name: Install Tauri dependencies for Debian
         run: |
           sudo dpkg --add-architecture arm64
-<<<<<<< HEAD
           # Restrict all existing repositories to amd64
           for f in /etc/apt/sources.list /etc/apt/sources.list.d/*.list; do
             [ -f "$f" ] || continue
@@ -58,17 +57,6 @@
           for f in /etc/apt/sources.list.d/*.sources; do
             sudo grep -q '^Architectures:' "$f" || \
               sudo sed -i '/^Types: deb$/a Architectures: amd64' "$f"
-=======
-          # Limit existing repos to AMD64 so apt doesn't fetch arm packages from them
-          if [ -f /etc/apt/sources.list ]; then
-            sudo sed -i -E 's/^deb (https?:.*)/deb [arch=amd64] \1/' /etc/apt/sources.list
-          fi
-          for f in /etc/apt/sources.list.d/*.list; do
-            sudo sed -i -E 's/^deb (https?:.*)/deb [arch=amd64] \1/' "$f"
-          done
-          for f in /etc/apt/sources.list.d/*.sources; do
-            sudo grep -q '^Architectures:' "$f" || sudo sed -i '/^Types: deb$/a Architectures: amd64' "$f"
->>>>>>> 1931b44d
           done
           # Add Ubuntu ports repository for ARM packages
           sudo tee /etc/apt/sources.list.d/ubuntu-ports.list >/dev/null <<'EOF'
