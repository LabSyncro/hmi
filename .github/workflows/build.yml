--- conflicted
+++ resolved
@@ -48,10 +48,6 @@
 
       - name: Install Tauri dependencies for Debian
         run: |
-<<<<<<< HEAD
-=======
-          sudo dpkg --add-architecture arm64
->>>>>>> 7659a33c
           sudo rm -f /etc/apt/sources.list.d/* /etc/apt/sources.list /etc/apt/apt-mirrors.txt
           . /etc/os-release
           CODENAME=${UBUNTU_CODENAME:-$(lsb_release -sc)}
@@ -61,14 +57,6 @@
           deb [arch=amd64] http://archive.ubuntu.com/ubuntu $CODENAME-backports main restricted universe multiverse
           deb [arch=amd64] http://security.ubuntu.com/ubuntu $CODENAME-security main restricted universe multiverse
           EOF
-<<<<<<< HEAD
-=======
-          sudo tee /etc/apt/sources.list.d/ubuntu-ports.list >/dev/null <<EOF
-          deb [arch=arm64] http://ports.ubuntu.com/ubuntu-ports $CODENAME main restricted universe multiverse
-          deb [arch=arm64] http://ports.ubuntu.com/ubuntu-ports $CODENAME-updates main restricted universe multiverse
-          deb [arch=arm64] http://ports.ubuntu.com/ubuntu-ports $CODENAME-security main restricted universe multiverse
-          EOF
->>>>>>> 7659a33c
           sudo apt-get update
           sudo apt-get install -y \
             libwebkit2gtk-4.1-dev \
