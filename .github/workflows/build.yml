--- conflicted
+++ resolved
@@ -61,11 +61,8 @@
           sudo apt-get install -y \
             libwebkit2gtk-4.1-dev \
             libgtk-3-dev \
-<<<<<<< HEAD
             gcc-aarch64-linux-gnu \
             g++-aarch64-linux-gnu \
-=======
->>>>>>> dce66d67
             build-essential \
             curl \
             wget \
@@ -73,8 +70,7 @@
             libxdo-dev \
             libssl-dev \
             libayatana-appindicator3-dev \
-            librsvg2-dev \
-            gcc-aarch64-linux-gnu
+            librsvg2-dev
 
       - name: Install frontend dependencies
         run: bun install
@@ -128,11 +124,8 @@
           PKG_CONFIG_PATH: "/usr/lib/aarch64-linux-gnu/pkgconfig"
           PKG_CONFIG_SYSROOT_DIR: "/"
           CARGO_TARGET_AARCH64_UNKNOWN_LINUX_GNU_LINKER: "aarch64-linux-gnu-gcc"
-<<<<<<< HEAD
           CC_aarch64_unknown_linux_gnu: "aarch64-linux-gnu-gcc"
           AR_aarch64_unknown_linux_gnu: "aarch64-linux-gnu-ar"
-=======
->>>>>>> dce66d67
         with:
           args: "--target aarch64-unknown-linux-gnu"
           useCross: true
